//go:build (386 && !appengine) || (amd64 && !appengine) || (arm && !appengine) || (arm64 && !appengine) || (ppc64le && !appengine) || (mipsle && !appengine) || (mips64le && !appengine) || (mips64p32le && !appengine) || (wasm && !appengine)
// +build 386,!appengine amd64,!appengine arm,!appengine arm64,!appengine ppc64le,!appengine mipsle,!appengine mips64le,!appengine mips64p32le,!appengine wasm,!appengine

package roaring

import (
	"encoding/binary"
	"errors"
	"io"
	"reflect"
	"runtime"
	"unsafe"
)

func (ac *arrayContainer) writeTo(stream io.Writer) (int, error) {
	buf := uint16SliceAsByteSlice(ac.content)
	return stream.Write(buf)
}

func (bc *bitmapContainer) writeTo(stream io.Writer) (int, error) {
	if bc.cardinality <= arrayDefaultMaxSize {
		return 0, errors.New("refusing to write bitmap container with cardinality of array container")
	}
	buf := uint64SliceAsByteSlice(bc.bitmap)
	return stream.Write(buf)
}

func uint64SliceAsByteSlice(slice []uint64) []byte {
	// make a new slice header
	header := *(*reflect.SliceHeader)(unsafe.Pointer(&slice))

	// update its capacity and length
	header.Len *= 8
	header.Cap *= 8

	// instantiate result and use KeepAlive so data isn't unmapped.
	result := *(*[]byte)(unsafe.Pointer(&header))
	runtime.KeepAlive(&slice)

	// return it
	return result
}

func uint16SliceAsByteSlice(slice []uint16) []byte {
	// make a new slice header
	header := *(*reflect.SliceHeader)(unsafe.Pointer(&slice))

	// update its capacity and length
	header.Len *= 2
	header.Cap *= 2

	// instantiate result and use KeepAlive so data isn't unmapped.
	result := *(*[]byte)(unsafe.Pointer(&header))
	runtime.KeepAlive(&slice)

	// return it
	return result
}

func interval16SliceAsByteSlice(slice []interval16) []byte {
	// make a new slice header
	header := *(*reflect.SliceHeader)(unsafe.Pointer(&slice))

	// update its capacity and length
	header.Len *= 4
	header.Cap *= 4

	// instantiate result and use KeepAlive so data isn't unmapped.
	result := *(*[]byte)(unsafe.Pointer(&header))
	runtime.KeepAlive(&slice)

	// return it
	return result
}

func (bc *bitmapContainer) asLittleEndianByteSlice() []byte {
	return uint64SliceAsByteSlice(bc.bitmap)
}

// Deserialization code follows

////
// These methods (byteSliceAsUint16Slice,...) do not make copies,
// they are pointer-based (unsafe). The caller is responsible to
// ensure that the input slice does not get garbage collected, deleted
// or modified while you hold the returned slince.
////
func byteSliceAsUint16Slice(slice []byte) (result []uint16) { // here we create a new slice holder
	if len(slice)%2 != 0 {
		panic("Slice size should be divisible by 2")
	}
	// reference: https://go101.org/article/unsafe.html

	// make a new slice header
	bHeader := (*reflect.SliceHeader)(unsafe.Pointer(&slice))
	rHeader := (*reflect.SliceHeader)(unsafe.Pointer(&result))

	// transfer the data from the given slice to a new variable (our result)
	rHeader.Data = bHeader.Data
	rHeader.Len = bHeader.Len / 2
	rHeader.Cap = bHeader.Cap / 2

	// instantiate result and use KeepAlive so data isn't unmapped.
	runtime.KeepAlive(&slice) // it is still crucial, GC can free it)

	// return result
	return
}

func byteSliceAsUint64Slice(slice []byte) (result []uint64) {
	if len(slice)%8 != 0 {
		panic("Slice size should be divisible by 8")
	}
	// reference: https://go101.org/article/unsafe.html

	// make a new slice header
	bHeader := (*reflect.SliceHeader)(unsafe.Pointer(&slice))
	rHeader := (*reflect.SliceHeader)(unsafe.Pointer(&result))

	// transfer the data from the given slice to a new variable (our result)
	rHeader.Data = bHeader.Data
	rHeader.Len = bHeader.Len / 8
	rHeader.Cap = bHeader.Cap / 8

	// instantiate result and use KeepAlive so data isn't unmapped.
	runtime.KeepAlive(&slice) // it is still crucial, GC can free it)

	// return result
	return
}

func byteSliceAsInterval16Slice(slice []byte) (result []interval16) {
	if len(slice)%4 != 0 {
		panic("Slice size should be divisible by 4")
	}
	// reference: https://go101.org/article/unsafe.html

	// make a new slice header
	bHeader := (*reflect.SliceHeader)(unsafe.Pointer(&slice))
	rHeader := (*reflect.SliceHeader)(unsafe.Pointer(&result))

	// transfer the data from the given slice to a new variable (our result)
	rHeader.Data = bHeader.Data
	rHeader.Len = bHeader.Len / 4
	rHeader.Cap = bHeader.Cap / 4

	// instantiate result and use KeepAlive so data isn't unmapped.
	runtime.KeepAlive(&slice) // it is still crucial, GC can free it)

	// return result
	return
}

<<<<<<< HEAD
func byteSliceAsContainerSlice(slice []byte) (result []container) {
	var c container
	containerSize := int(unsafe.Sizeof(c))

	if len(slice)%containerSize != 0 {
		panic("Slice size should be divisible by unsafe.Sizeof(container)")
	}
	// reference: https://go101.org/article/unsafe.html

	// make a new slice header
	bHeader := (*reflect.SliceHeader)(unsafe.Pointer(&slice))
	rHeader := (*reflect.SliceHeader)(unsafe.Pointer(&result))

	// transfer the data from the given slice to a new variable (our result)
	rHeader.Data = bHeader.Data
	rHeader.Len = bHeader.Len / containerSize
	rHeader.Cap = bHeader.Cap / containerSize

	// instantiate result and use KeepAlive so data isn't unmapped.
	runtime.KeepAlive(&slice) // it is still crucial, GC can free it)

	// return result
	return
}

func byteSliceAsBitsetSlice(slice []byte) (result []bitmapContainer) {
	bitsetSize := int(unsafe.Sizeof(bitmapContainer{}))
	if len(slice)%bitsetSize != 0 {
		panic("Slice size should be divisible by unsafe.Sizeof(bitmapContainer)")
	}
	// reference: https://go101.org/article/unsafe.html

	// make a new slice header
	bHeader := (*reflect.SliceHeader)(unsafe.Pointer(&slice))
	rHeader := (*reflect.SliceHeader)(unsafe.Pointer(&result))

	// transfer the data from the given slice to a new variable (our result)
	rHeader.Data = bHeader.Data
	rHeader.Len = bHeader.Len / bitsetSize
	rHeader.Cap = bHeader.Cap / bitsetSize

	// instantiate result and use KeepAlive so data isn't unmapped.
	runtime.KeepAlive(&slice) // it is still crucial, GC can free it)

	// return result
	return
}

func byteSliceAsArraySlice(slice []byte) (result []arrayContainer) {
	arraySize := int(unsafe.Sizeof(arrayContainer{}))
	if len(slice)%arraySize != 0 {
		panic("Slice size should be divisible by unsafe.Sizeof(arrayContainer)")
	}
	// reference: https://go101.org/article/unsafe.html

	// make a new slice header
	bHeader := (*reflect.SliceHeader)(unsafe.Pointer(&slice))
	rHeader := (*reflect.SliceHeader)(unsafe.Pointer(&result))

	// transfer the data from the given slice to a new variable (our result)
	rHeader.Data = bHeader.Data
	rHeader.Len = bHeader.Len / arraySize
	rHeader.Cap = bHeader.Cap / arraySize

	// instantiate result and use KeepAlive so data isn't unmapped.
	runtime.KeepAlive(&slice) // it is still crucial, GC can free it)

	// return result
	return
}

func byteSliceAsRun16Slice(slice []byte) (result []runContainer16) {
	run16Size := int(unsafe.Sizeof(runContainer16{}))
	if len(slice)%run16Size != 0 {
		panic("Slice size should be divisible by unsafe.Sizeof(runContainer16)")
	}
	// reference: https://go101.org/article/unsafe.html

	// make a new slice header
	bHeader := (*reflect.SliceHeader)(unsafe.Pointer(&slice))
	rHeader := (*reflect.SliceHeader)(unsafe.Pointer(&result))

	// transfer the data from the given slice to a new variable (our result)
	rHeader.Data = bHeader.Data
	rHeader.Len = bHeader.Len / run16Size
	rHeader.Cap = bHeader.Cap / run16Size

	// instantiate result and use KeepAlive so data isn't unmapped.
	runtime.KeepAlive(&slice) // it is still crucial, GC can free it)

	// return result
	return
}

func byteSliceAsBoolSlice(slice []byte) (result []bool) {
	boolSize := int(unsafe.Sizeof(true))
	if len(slice)%boolSize != 0 {
		panic("Slice size should be divisible by unsafe.Sizeof(bool)")
	}
	// reference: https://go101.org/article/unsafe.html

	// make a new slice header
	bHeader := (*reflect.SliceHeader)(unsafe.Pointer(&slice))
	rHeader := (*reflect.SliceHeader)(unsafe.Pointer(&result))

	// transfer the data from the given slice to a new variable (our result)
	rHeader.Data = bHeader.Data
	rHeader.Len = bHeader.Len / boolSize
	rHeader.Cap = bHeader.Cap / boolSize

	// instantiate result and use KeepAlive so data isn't unmapped.
	runtime.KeepAlive(&slice) // it is still crucial, GC can free it)

	// return result
	return
}

// FromBuffer creates a bitmap from its serialized version stored in buffer.
=======
// FrozenView creates a static view of a serialized bitmap stored in buf.
>>>>>>> 21f5fe71
// It uses CRoaring's frozen bitmap format.
//
// The format specification is available here:
// https://github.com/RoaringBitmap/CRoaring/blob/2c867e9f9c9e2a3a7032791f94c4c7ae3013f6e0/src/roaring.c#L2756-L2783
//
// The provided byte array (buf) is expected to be a constant.
// The function makes the best effort attempt not to copy data.
// Only little endian is supported. The function will err if it detects a big
// endian serialized file.
// You should take care not to modify buff as it will likely result in
// unexpected program behavior.
// If said buffer comes from a memory map, it's advisable to give it read
// only permissions, either at creation or by calling Mprotect from the
// golang.org/x/sys/unix package.
//
// Resulting bitmaps are effectively immutable in the following sense:
// a copy-on-write marker is used so that when you modify the resulting
// bitmap, copies of selected data (containers) are made.
// You should *not* change the copy-on-write status of the resulting
// bitmaps (SetCopyOnWrite).
//
// If buf becomes unavailable, then a bitmap created with
// FromBuffer would be effectively broken. Furthermore, any
// bitmap derived from this bitmap (e.g., via Or, And) might
// also be broken. Thus, before making buf unavailable, you should
// call CloneCopyOnWriteContainers on all such bitmaps.
//
func (rb *Bitmap) FrozenView(buf []byte) error {
	return rb.highlowcontainer.frozenView(buf)
}

/* Verbatim specification from CRoaring.
 *
 * FROZEN SERIALIZATION FORMAT DESCRIPTION
 *
 * -- (beginning must be aligned by 32 bytes) --
 * <bitset_data> uint64_t[BITSET_CONTAINER_SIZE_IN_WORDS * num_bitset_containers]
 * <run_data>    rle16_t[total number of rle elements in all run containers]
 * <array_data>  uint16_t[total number of array elements in all array containers]
 * <keys>        uint16_t[num_containers]
 * <counts>      uint16_t[num_containers]
 * <typecodes>   uint8_t[num_containers]
 * <header>      uint32_t
 *
 * <header> is a 4-byte value which is a bit union of FROZEN_COOKIE (15 bits)
 * and the number of containers (17 bits).
 *
 * <counts> stores number of elements for every container.
 * Its meaning depends on container type.
 * For array and bitset containers, this value is the container cardinality minus one.
 * For run container, it is the number of rle_t elements (n_runs).
 *
 * <bitset_data>,<array_data>,<run_data> are flat arrays of elements of
 * all containers of respective type.
 *
 * <*_data> and <keys> are kept close together because they are not accessed
 * during deserilization. This may reduce IO in case of large mmaped bitmaps.
 * All members have their native alignments during deserilization except <header>,
 * which is not guaranteed to be aligned by 4 bytes.
 */
const FROZEN_COOKIE = 13766

var (
	FrozenBitmapInvalidCookie   = errors.New("header does not contain the FROZEN_COOKIE")
	FrozenBitmapBigEndian       = errors.New("loading big endian frozen bitmaps is not supported")
	FrozenBitmapIncomplete      = errors.New("input buffer too small to contain a frozen bitmap")
	FrozenBitmapOverpopulated   = errors.New("too many containers")
	FrozenBitmapUnexpectedData  = errors.New("spurious data in input")
	FrozenBitmapInvalidTypecode = errors.New("unrecognized typecode")
	FrozenBitmapBufferTooSmall  = errors.New("buffer too small")
)

func (ra *roaringArray) frozenView(buf []byte) error {
	if len(buf) < 4 {
		return FrozenBitmapIncomplete
	}

	headerBE := binary.BigEndian.Uint32(buf[len(buf)-4:])
	if headerBE&0x7fff == FROZEN_COOKIE {
		return FrozenBitmapBigEndian
	}

	header := binary.LittleEndian.Uint32(buf[len(buf)-4:])
	buf = buf[:len(buf)-4]

	if header&0x7fff != FROZEN_COOKIE {
		return FrozenBitmapInvalidCookie
	}

	nCont := int(header >> 15)
	if nCont > (1 << 16) {
		return FrozenBitmapOverpopulated
	}

	// 1 byte per type, 2 bytes per key, 2 bytes per count.
	if len(buf) < 5*nCont {
		return FrozenBitmapIncomplete
	}

	types := buf[len(buf)-nCont:]
	buf = buf[:len(buf)-nCont]

	counts := byteSliceAsUint16Slice(buf[len(buf)-2*nCont:])
	buf = buf[:len(buf)-2*nCont]

	keys := byteSliceAsUint16Slice(buf[len(buf)-2*nCont:])
	buf = buf[:len(buf)-2*nCont]

	nBitmap, nArray, nRun := 0, 0, 0
	nArrayEl, nRunEl := 0, 0
	for i, t := range types {
		switch t {
		case 1:
			nBitmap++
		case 2:
			nArray++
<<<<<<< HEAD
			nArrayEl += int(counts[i])+1
=======
			nArrayEl += uint64(counts[i]) + 1
>>>>>>> 21f5fe71
		case 3:
			nRun++
			nRunEl += int(counts[i])
		default:
			return FrozenBitmapInvalidTypecode
		}
	}

<<<<<<< HEAD
	if len(buf) < (1 << 13)*nBitmap + 4*nRunEl + 2*nArrayEl {
=======
	if uint64(len(buf)) < (1<<13)*nBitmap+4*nRunEl+2*nArrayEl {
>>>>>>> 21f5fe71
		return FrozenBitmapIncomplete
	}

	bitsetsArena := byteSliceAsUint64Slice(buf[:(1<<13)*nBitmap])
	buf = buf[(1<<13)*nBitmap:]

	runsArena := byteSliceAsInterval16Slice(buf[:4*nRunEl])
	buf = buf[4*nRunEl:]

	arraysArena := byteSliceAsUint16Slice(buf[:2*nArrayEl])
	buf = buf[2*nArrayEl:]

	if len(buf) != 0 {
		return FrozenBitmapUnexpectedData
	}

	var c container
	containersSz := int(unsafe.Sizeof(c))*nCont
	bitsetsSz := int(unsafe.Sizeof(bitmapContainer{}))*nBitmap
	arraysSz := int(unsafe.Sizeof(arrayContainer{}))*nArray
	runsSz := int(unsafe.Sizeof(runContainer16{}))*nRun
	needCOWSz := int(unsafe.Sizeof(true))*nCont

	bitmapArenaSz := containersSz + bitsetsSz + arraysSz + runsSz + needCOWSz
	bitmapArena := make([]byte, bitmapArenaSz)

	containers := byteSliceAsContainerSlice(bitmapArena[:containersSz])
	bitmapArena = bitmapArena[containersSz:]

	bitsets := byteSliceAsBitsetSlice(bitmapArena[:bitsetsSz])
	bitmapArena = bitmapArena[bitsetsSz:]

	arrays := byteSliceAsArraySlice(bitmapArena[:arraysSz])
	bitmapArena = bitmapArena[arraysSz:]

	runs := byteSliceAsRun16Slice(bitmapArena[:runsSz])
	bitmapArena = bitmapArena[runsSz:]

	needCOW := byteSliceAsBoolSlice(bitmapArena)

	iBitset, iArray, iRun := 0, 0, 0
	for i, t := range types {
		needCOW[i] = true

		switch t {
		case 1:
			containers[i] = &bitsets[iBitset]
			bitsets[iBitset].cardinality = int(counts[i]) + 1
			bitsets[iBitset].bitmap = bitsetsArena[:1024]
			bitsetsArena = bitsetsArena[1024:]
			iBitset++
		case 2:
			containers[i] = &arrays[iArray]
			sz := int(counts[i]) + 1
			arrays[iArray].content = arraysArena[:sz]
			arraysArena = arraysArena[sz:]
			iArray++
		case 3:
			containers[i] = &runs[iRun]
			runs[iRun].iv = runsArena[:counts[i]]
			runsArena = runsArena[counts[i]:]
			iRun++
		}
	}

	// Not consuming the full input is a bug.
	if iBitset != nBitmap || len(bitsetsArena) != 0 ||
		iArray != nArray || len(arraysArena) != 0 ||
		iRun != nRun || len(runsArena) != 0 {
		panic("we missed something")
	}

	ra.keys = keys
	ra.containers = containers
	ra.needCopyOnWrite = needCOW
	ra.copyOnWrite = true

	return nil
}

func (bm *Bitmap) GetFrozenSizeInBytes() uint64 {
	nBits, nArrayEl, nRunEl := uint64(0), uint64(0), uint64(0)
	for _, c := range bm.highlowcontainer.containers {
		switch v := c.(type) {
		case *bitmapContainer:
			nBits++
		case *arrayContainer:
			nArrayEl += uint64(len(v.content))
		case *runContainer16:
			nRunEl += uint64(len(v.iv))
		}
	}
	return 4 + 5*uint64(len(bm.highlowcontainer.containers)) +
		(nBits << 13) + 2*nArrayEl + 4*nRunEl
}

func (bm *Bitmap) Freeze() ([]byte, error) {
	sz := bm.GetFrozenSizeInBytes()
	buf := make([]byte, sz)
	_, err := bm.FreezeTo(buf)
	return buf, err
}

func (bm *Bitmap) FreezeTo(buf []byte) (int, error) {
	containers := bm.highlowcontainer.containers
	nCont := len(containers)

	nBits, nArrayEl, nRunEl := 0, 0, 0
	for _, c := range containers {
		switch v := c.(type) {
		case *bitmapContainer:
			nBits++
		case *arrayContainer:
			nArrayEl += len(v.content)
		case *runContainer16:
			nRunEl += len(v.iv)
		}
	}

	serialSize := 4 + 5*nCont + (1<<13)*nBits + 4*nRunEl + 2*nArrayEl
	if len(buf) < serialSize {
		return 0, FrozenBitmapBufferTooSmall
	}

	bitsArena := byteSliceAsUint64Slice(buf[:(1<<13)*nBits])
	buf = buf[(1<<13)*nBits:]

	runsArena := byteSliceAsInterval16Slice(buf[:4*nRunEl])
	buf = buf[4*nRunEl:]

	arraysArena := byteSliceAsUint16Slice(buf[:2*nArrayEl])
	buf = buf[2*nArrayEl:]

	keys := byteSliceAsUint16Slice(buf[:2*nCont])
	buf = buf[2*nCont:]

	counts := byteSliceAsUint16Slice(buf[:2*nCont])
	buf = buf[2*nCont:]

	types := buf[:nCont]
	buf = buf[nCont:]

	header := uint32(FROZEN_COOKIE | (nCont << 15))
	binary.LittleEndian.PutUint32(buf[:4], header)

	copy(keys, bm.highlowcontainer.keys[:])

	for i, c := range containers {
		switch v := c.(type) {
		case *bitmapContainer:
			copy(bitsArena, v.bitmap)
			bitsArena = bitsArena[1024:]
			counts[i] = uint16(v.cardinality - 1)
			types[i] = 1
		case *arrayContainer:
			copy(arraysArena, v.content)
			arraysArena = arraysArena[len(v.content):]
			elems := len(v.content)
			counts[i] = uint16(elems - 1)
			types[i] = 2
		case *runContainer16:
			copy(runsArena, v.iv)
			runs := len(v.iv)
			runsArena = runsArena[runs:]
			counts[i] = uint16(runs)
			types[i] = 3
		}
	}

	return serialSize, nil
}

func (bm *Bitmap) WriteFrozenTo(wr io.Writer) (int, error) {
	// FIXME: this is a naive version that iterates 4 times through the
	// containers and allocates 3*len(containers) bytes; it's quite likely
	// it can be done more efficiently.
	containers := bm.highlowcontainer.containers
	written := 0

	for _, c := range containers {
		c, ok := c.(*bitmapContainer)
		if !ok {
			continue
		}
		n, err := wr.Write(uint64SliceAsByteSlice(c.bitmap))
		written += n
		if err != nil {
			return written, err
		}
	}

	for _, c := range containers {
		c, ok := c.(*runContainer16)
		if !ok {
			continue
		}
		n, err := wr.Write(interval16SliceAsByteSlice(c.iv))
		written += n
		if err != nil {
			return written, err
		}
	}

	for _, c := range containers {
		c, ok := c.(*arrayContainer)
		if !ok {
			continue
		}
		n, err := wr.Write(uint16SliceAsByteSlice(c.content))
		written += n
		if err != nil {
			return written, err
		}
	}

	n, err := wr.Write(uint16SliceAsByteSlice(bm.highlowcontainer.keys))
	written += n
	if err != nil {
		return written, err
	}

	countTypeBuf := make([]byte, 3*len(containers))
	counts := byteSliceAsUint16Slice(countTypeBuf[:2*len(containers)])
	types := countTypeBuf[2*len(containers):]

	for i, c := range containers {
		switch c := c.(type) {
		case *bitmapContainer:
			counts[i] = uint16(c.cardinality - 1)
			types[i] = 1
		case *arrayContainer:
			elems := len(c.content)
			counts[i] = uint16(elems - 1)
			types[i] = 2
		case *runContainer16:
			runs := len(c.iv)
			counts[i] = uint16(runs)
			types[i] = 3
		}
	}

	n, err = wr.Write(countTypeBuf)
	written += n
	if err != nil {
		return written, err
	}

	header := uint32(FROZEN_COOKIE | (len(containers) << 15))
	if err := binary.Write(wr, binary.LittleEndian, header); err != nil {
		return written, err
	}
	written += 4

	return written, nil
}<|MERGE_RESOLUTION|>--- conflicted
+++ resolved
@@ -151,7 +151,6 @@
 	return
 }
 
-<<<<<<< HEAD
 func byteSliceAsContainerSlice(slice []byte) (result []container) {
 	var c container
 	containerSize := int(unsafe.Sizeof(c))
@@ -269,10 +268,7 @@
 	return
 }
 
-// FromBuffer creates a bitmap from its serialized version stored in buffer.
-=======
 // FrozenView creates a static view of a serialized bitmap stored in buf.
->>>>>>> 21f5fe71
 // It uses CRoaring's frozen bitmap format.
 //
 // The format specification is available here:
@@ -389,11 +385,7 @@
 			nBitmap++
 		case 2:
 			nArray++
-<<<<<<< HEAD
-			nArrayEl += int(counts[i])+1
-=======
-			nArrayEl += uint64(counts[i]) + 1
->>>>>>> 21f5fe71
+			nArrayEl += int(counts[i]) + 1
 		case 3:
 			nRun++
 			nRunEl += int(counts[i])
@@ -402,11 +394,7 @@
 		}
 	}
 
-<<<<<<< HEAD
-	if len(buf) < (1 << 13)*nBitmap + 4*nRunEl + 2*nArrayEl {
-=======
-	if uint64(len(buf)) < (1<<13)*nBitmap+4*nRunEl+2*nArrayEl {
->>>>>>> 21f5fe71
+	if len(buf) < (1<<13)*nBitmap+4*nRunEl+2*nArrayEl {
 		return FrozenBitmapIncomplete
 	}
 
