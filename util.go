--- conflicted
+++ resolved
@@ -6,12 +6,7 @@
 )
 
 // should be replaced with optimized assembly instructions
-<<<<<<< HEAD
-func BitCount(x uint64) int {
-=======
-func bitCount(i int64) int {
-	x := uint64(i)
->>>>>>> 0498db28
+func bitCount(x uint64) int {
 	// bit population count, see
 	// http://graphics.stanford.edu/~seander/bithacks.html#CountBitsSetParallel
 	x -= (x >> 1) & 0x5555555555555555
@@ -23,11 +18,7 @@
 }
 
 // should be replaced with optimized assembly instructions
-<<<<<<< HEAD
-func NumberOfTrailingZeros(i uint64) int {
-=======
-func numberOfTrailingZeros(i int64) int {
->>>>>>> 0498db28
+func numberOfTrailingZeros(i uint64) int {
 	if i == 0 {
 		return 64
 	}
@@ -72,12 +63,7 @@
 	}
 }
 
-<<<<<<< HEAD
-func FillArrayAND(container []short, bitmap1, bitmap2 []uint64) {
-	pos := 0
-=======
-func fillArrayAND(container []uint16, bitmap1, bitmap2 []int64) {
->>>>>>> 0498db28
+func fillArrayAND(container []uint16, bitmap1, bitmap2 []uint64) {
 	if len(bitmap1) != len(bitmap2) {
 		panic("array lengths don't match")
 	}
@@ -93,12 +79,7 @@
 	}
 }
 
-<<<<<<< HEAD
-func FillArrayANDNOT(container []short, bitmap1, bitmap2 []uint64) {
-	pos := 0
-=======
-func fillArrayANDNOT(container []uint16, bitmap1, bitmap2 []int64) {
->>>>>>> 0498db28
+func fillArrayANDNOT(container []uint16, bitmap1, bitmap2 []uint64) {
 	if len(bitmap1) != len(bitmap2) {
 		panic("array lengths don't match")
 	}
@@ -114,12 +95,7 @@
 	}
 }
 
-<<<<<<< HEAD
-func FillArrayXOR(container []short, bitmap1, bitmap2 []uint64) {
-	pos := 0
-=======
-func fillArrayXOR(container []uint16, bitmap1, bitmap2 []int64) {
->>>>>>> 0498db28
+func fillArrayXOR(container []uint16, bitmap1, bitmap2 []uint64) {
 	if len(bitmap1) != len(bitmap2) {
 		panic("array lengths don't match")
 	}
