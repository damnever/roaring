--- conflicted
+++ resolved
@@ -1,12 +1,13 @@
 package roaring
 
 import (
-	. "github.com/smartystreets/goconvey/convey"
-	"github.com/willf/bitset"
 	"log"
 	"math/rand"
 	"strconv"
 	"testing"
+
+	. "github.com/smartystreets/goconvey/convey"
+	"github.com/willf/bitset"
 )
 
 // some extra tests
@@ -1349,11 +1350,7 @@
 	})
 
 	Convey("Test Bitcount Full", t, func() {
-<<<<<<< HEAD
-		res := BitCount(uint64(0xffffffffffffffff))
-=======
-		res := bitCount(-1)
->>>>>>> 0498db28
+		res := bitCount(uint64(0xffffffffffffffff))
 		So(res, ShouldEqual, 64)
 	})
 
