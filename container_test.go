--- conflicted
+++ resolved
@@ -1,9 +1,10 @@
 package roaring
 
 import (
-	. "github.com/smartystreets/goconvey/convey"
 	"log"
 	"testing"
+
+	. "github.com/smartystreets/goconvey/convey"
 )
 
 func makeContainer(ss []uint16) container {
@@ -53,13 +54,8 @@
 
 func TestRoaringContainer(t *testing.T) {
 	Convey("NumberOfTrailingZeros", t, func() {
-<<<<<<< HEAD
 		x := uint64(0)
-		o := NumberOfTrailingZeros(x)
-=======
-		x := int64(0)
 		o := numberOfTrailingZeros(x)
->>>>>>> 0498db28
 		So(o, ShouldEqual, 64)
 		x = 1 << 3
 		o = numberOfTrailingZeros(x)
