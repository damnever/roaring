// Package roaring is an implementation of Roaring Bitmaps in Go.
// They provide fast compressed bitmap data structures (also called bitset).
// They are ideally suited to represent sets of integers over
// relatively small ranges.
// See http://roaringbitmap.org for details.
package roaring

import (
	"bytes"
	"encoding/base64"
	"fmt"
	"io"
	"strconv"

	"github.com/RoaringBitmap/roaring/internal"
)

// Bitmap represents a compressed bitmap where you can add integers.
type Bitmap struct {
	highlowcontainer roaringArray
}

// ToBase64 serializes a bitmap as Base64
func (rb *Bitmap) ToBase64() (string, error) {
	buf := new(bytes.Buffer)
	_, err := rb.WriteTo(buf)
	return base64.StdEncoding.EncodeToString(buf.Bytes()), err

}

// FromBase64 deserializes a bitmap from Base64
func (rb *Bitmap) FromBase64(str string) (int64, error) {
	data, err := base64.StdEncoding.DecodeString(str)
	if err != nil {
		return 0, err
	}
	buf := bytes.NewBuffer(data)

	return rb.ReadFrom(buf)
}

// WriteTo writes a serialized version of this bitmap to stream.
// The format is compatible with other RoaringBitmap
// implementations (Java, C) and is documented here:
// https://github.com/RoaringBitmap/RoaringFormatSpec
func (rb *Bitmap) WriteTo(stream io.Writer) (int64, error) {
	return rb.highlowcontainer.writeTo(stream)
}

// ToBytes returns an array of bytes corresponding to what is written
// when calling WriteTo
func (rb *Bitmap) ToBytes() ([]byte, error) {
	return rb.highlowcontainer.toBytes()
}

// ReadFrom reads a serialized version of this bitmap from stream.
// The format is compatible with other RoaringBitmap
// implementations (Java, C) and is documented here:
// https://github.com/RoaringBitmap/RoaringFormatSpec
<<<<<<< HEAD
// Since io.Reader is regarded as a stream and cannot be read twice.
// So add cookieHeader to accept the 4-byte data that has been read in roaring64.ReadFrom.
// It is not necessary to pass cookieHeader when call roaring.ReadFrom to read the roaring32 data directly.
func (rb *Bitmap) ReadFrom(reader io.Reader, cookieHeader ...byte) (p int64, err error) {
	stream := byteInputAdapterPool.Get().(*byteInputAdapter)
	stream.reset(reader)

	p, err = rb.highlowcontainer.readFrom(stream, cookieHeader...)
	byteInputAdapterPool.Put(stream)
=======
func (rb *Bitmap) ReadFrom(reader io.Reader) (p int64, err error) {
	stream := internal.ByteInputAdapterPool.Get().(*internal.ByteInputAdapter)
	stream.Reset(reader)

	p, err = rb.highlowcontainer.readFrom(stream)
	internal.ByteInputAdapterPool.Put(stream)
>>>>>>> 6ec715d6

	return
}

// FromBuffer creates a bitmap from its serialized version stored in buffer
//
// The format specification is available here:
// https://github.com/RoaringBitmap/RoaringFormatSpec
//
// The provided byte array (buf) is expected to be a constant.
// The function makes the best effort attempt not to copy data.
// You should take care not to modify buff as it will
// likely result in unexpected program behavior.
//
// Resulting bitmaps are effectively immutable in the following sense:
// a copy-on-write marker is used so that when you modify the resulting
// bitmap, copies of selected data (containers) are made.
// You should *not* change the copy-on-write status of the resulting
// bitmaps (SetCopyOnWrite).
//
// If buf becomes unavailable, then a bitmap created with
// FromBuffer would be effectively broken. Furthermore, any
// bitmap derived from this bitmap (e.g., via Or, And) might
// also be broken. Thus, before making buf unavailable, you should
// call CloneCopyOnWriteContainers on all such bitmaps.
//
func (rb *Bitmap) FromBuffer(buf []byte) (p int64, err error) {
	stream := internal.ByteBufferPool.Get().(*internal.ByteBuffer)
	stream.Reset(buf)

	p, err = rb.highlowcontainer.readFrom(stream)
	internal.ByteBufferPool.Put(stream)

	return
}

// RunOptimize attempts to further compress the runs of consecutive values found in the bitmap
func (rb *Bitmap) RunOptimize() {
	rb.highlowcontainer.runOptimize()
}

// HasRunCompression returns true if the bitmap benefits from run compression
func (rb *Bitmap) HasRunCompression() bool {
	return rb.highlowcontainer.hasRunCompression()
}

// MarshalBinary implements the encoding.BinaryMarshaler interface for the bitmap
// (same as ToBytes)
func (rb *Bitmap) MarshalBinary() ([]byte, error) {
	return rb.ToBytes()
}

// UnmarshalBinary implements the encoding.BinaryUnmarshaler interface for the bitmap
func (rb *Bitmap) UnmarshalBinary(data []byte) error {
	r := bytes.NewReader(data)
	_, err := rb.ReadFrom(r)
	return err
}

// NewBitmap creates a new empty Bitmap (see also New)
func NewBitmap() *Bitmap {
	return &Bitmap{}
}

// New creates a new empty Bitmap (same as NewBitmap)
func New() *Bitmap {
	return &Bitmap{}
}

// Clear resets the Bitmap to be logically empty, but may retain
// some memory allocations that may speed up future operations
func (rb *Bitmap) Clear() {
	rb.highlowcontainer.clear()
}

// ToArray creates a new slice containing all of the integers stored in the Bitmap in sorted order
func (rb *Bitmap) ToArray() []uint32 {
	array := make([]uint32, rb.GetCardinality())
	pos := 0
	pos2 := 0

	for pos < rb.highlowcontainer.size() {
		hs := uint32(rb.highlowcontainer.getKeyAtIndex(pos)) << 16
		c := rb.highlowcontainer.getContainerAtIndex(pos)
		pos++
		c.fillLeastSignificant16bits(array, pos2, hs)
		pos2 += c.getCardinality()
	}
	return array
}

// GetSizeInBytes estimates the memory usage of the Bitmap. Note that this
// might differ slightly from the amount of bytes required for persistent storage
func (rb *Bitmap) GetSizeInBytes() uint64 {
	size := uint64(8)
	for _, c := range rb.highlowcontainer.containers {
		size += uint64(2) + uint64(c.getSizeInBytes())
	}
	return size
}

// GetSerializedSizeInBytes computes the serialized size in bytes
// of the Bitmap. It should correspond to the
// number of bytes written when invoking WriteTo. You can expect
// that this function is much cheaper computationally than WriteTo.
func (rb *Bitmap) GetSerializedSizeInBytes() uint64 {
	return rb.highlowcontainer.serializedSizeInBytes()
}

// BoundSerializedSizeInBytes returns an upper bound on the serialized size in bytes
// assuming that one wants to store "cardinality" integers in [0, universe_size)
func BoundSerializedSizeInBytes(cardinality uint64, universeSize uint64) uint64 {
	contnbr := (universeSize + uint64(65535)) / uint64(65536)
	if contnbr > cardinality {
		contnbr = cardinality
		// we can't have more containers than we have values
	}
	headermax := 8*contnbr + 4
	if 4 > (contnbr+7)/8 {
		headermax += 4
	} else {
		headermax += (contnbr + 7) / 8
	}
	valsarray := uint64(arrayContainerSizeInBytes(int(cardinality)))
	valsbitmap := contnbr * uint64(bitmapContainerSizeInBytes())
	valsbest := valsarray
	if valsbest > valsbitmap {
		valsbest = valsbitmap
	}
	return valsbest + headermax
}

// IntIterable allows you to iterate over the values in a Bitmap
type IntIterable interface {
	HasNext() bool
	Next() uint32
}

// IntPeekable allows you to look at the next value without advancing and
// advance as long as the next value is smaller than minval
type IntPeekable interface {
	IntIterable
	// PeekNext peeks the next value without advancing the iterator
	PeekNext() uint32
	// AdvanceIfNeeded advances as long as the next value is smaller than minval
	AdvanceIfNeeded(minval uint32)
}

type intIterator struct {
	pos              int
	hs               uint32
	iter             shortPeekable
	highlowcontainer *roaringArray
}

// HasNext returns true if there are more integers to iterate over
func (ii *intIterator) HasNext() bool {
	return ii.pos < ii.highlowcontainer.size()
}

func (ii *intIterator) init() {
	if ii.highlowcontainer.size() > ii.pos {
		ii.iter = ii.highlowcontainer.getContainerAtIndex(ii.pos).getShortIterator()
		ii.hs = uint32(ii.highlowcontainer.getKeyAtIndex(ii.pos)) << 16
	}
}

// Next returns the next integer
func (ii *intIterator) Next() uint32 {
	x := uint32(ii.iter.next()) | ii.hs
	if !ii.iter.hasNext() {
		ii.pos = ii.pos + 1
		ii.init()
	}
	return x
}

// PeekNext peeks the next value without advancing the iterator
func (ii *intIterator) PeekNext() uint32 {
	return uint32(ii.iter.peekNext()&maxLowBit) | ii.hs
}

// AdvanceIfNeeded advances as long as the next value is smaller than minval
func (ii *intIterator) AdvanceIfNeeded(minval uint32) {
	to := minval >> 16

	for ii.HasNext() && (ii.hs>>16) < to {
		ii.pos++
		ii.init()
	}

	if ii.HasNext() && (ii.hs>>16) == to {
		ii.iter.advanceIfNeeded(lowbits(minval))

		if !ii.iter.hasNext() {
			ii.pos++
			ii.init()
		}
	}
}

func newIntIterator(a *Bitmap) *intIterator {
	p := new(intIterator)
	p.pos = 0
	p.highlowcontainer = &a.highlowcontainer
	p.init()
	return p
}

type intReverseIterator struct {
	pos              int
	hs               uint32
	iter             shortIterable
	highlowcontainer *roaringArray
}

// HasNext returns true if there are more integers to iterate over
func (ii *intReverseIterator) HasNext() bool {
	return ii.pos >= 0
}

func (ii *intReverseIterator) init() {
	if ii.pos >= 0 {
		ii.iter = ii.highlowcontainer.getContainerAtIndex(ii.pos).getReverseIterator()
		ii.hs = uint32(ii.highlowcontainer.getKeyAtIndex(ii.pos)) << 16
	} else {
		ii.iter = nil
	}
}

// Next returns the next integer
func (ii *intReverseIterator) Next() uint32 {
	x := uint32(ii.iter.next()) | ii.hs
	if !ii.iter.hasNext() {
		ii.pos = ii.pos - 1
		ii.init()
	}
	return x
}

func newIntReverseIterator(a *Bitmap) *intReverseIterator {
	p := new(intReverseIterator)
	p.highlowcontainer = &a.highlowcontainer
	p.pos = a.highlowcontainer.size() - 1
	p.init()
	return p
}

// ManyIntIterable allows you to iterate over the values in a Bitmap
type ManyIntIterable interface {
	// NextMany fills buf up with values, returns how many values were returned
	NextMany(buf []uint32) int
	// NextMany64 fills up buf with 64 bit values, uses hs as a mask (OR), returns how many values were returned
	NextMany64(hs uint64, buf []uint64) int
}

type manyIntIterator struct {
	pos              int
	hs               uint32
	iter             manyIterable
	highlowcontainer *roaringArray
}

func (ii *manyIntIterator) init() {
	if ii.highlowcontainer.size() > ii.pos {
		ii.iter = ii.highlowcontainer.getContainerAtIndex(ii.pos).getManyIterator()
		ii.hs = uint32(ii.highlowcontainer.getKeyAtIndex(ii.pos)) << 16
	} else {
		ii.iter = nil
	}
}

func (ii *manyIntIterator) NextMany(buf []uint32) int {
	n := 0
	for n < len(buf) {
		if ii.iter == nil {
			break
		}
		moreN := ii.iter.nextMany(ii.hs, buf[n:])
		n += moreN
		if moreN == 0 {
			ii.pos = ii.pos + 1
			ii.init()
		}
	}

	return n
}

func (ii *manyIntIterator) NextMany64(hs64 uint64, buf []uint64) int {
	n := 0
	for n < len(buf) {
		if ii.iter == nil {
			break
		}

		hs := uint64(ii.hs) | hs64
		moreN := ii.iter.nextMany64(hs, buf[n:])
		n += moreN
		if moreN == 0 {
			ii.pos = ii.pos + 1
			ii.init()
		}
	}

	return n
}

func newManyIntIterator(a *Bitmap) *manyIntIterator {
	p := new(manyIntIterator)
	p.pos = 0
	p.highlowcontainer = &a.highlowcontainer
	p.init()
	return p
}

// String creates a string representation of the Bitmap
func (rb *Bitmap) String() string {
	// inspired by https://github.com/fzandona/goroar/
	var buffer bytes.Buffer
	start := []byte("{")
	buffer.Write(start)
	i := rb.Iterator()
	counter := 0
	if i.HasNext() {
		counter = counter + 1
		buffer.WriteString(strconv.FormatInt(int64(i.Next()), 10))
	}
	for i.HasNext() {
		buffer.WriteString(",")
		counter = counter + 1
		// to avoid exhausting the memory
		if counter > 0x40000 {
			buffer.WriteString("...")
			break
		}
		buffer.WriteString(strconv.FormatInt(int64(i.Next()), 10))
	}
	buffer.WriteString("}")
	return buffer.String()
}

// Iterate iterates over the bitmap, calling the given callback with each value in the bitmap.  If the callback returns
// false, the iteration is halted.
// The iteration results are undefined if the bitmap is modified (e.g., with Add or Remove).
// There is no guarantee as to what order the values will be iterated
func (rb *Bitmap) Iterate(cb func(x uint32) bool) {
	for i := 0; i < rb.highlowcontainer.size(); i++ {
		hs := uint32(rb.highlowcontainer.getKeyAtIndex(i)) << 16
		c := rb.highlowcontainer.getContainerAtIndex(i)

		var shouldContinue bool
		// This is hacky but it avoids allocations from invoking an interface method with a closure
		switch t := c.(type) {
		case *arrayContainer:
			shouldContinue = t.iterate(func(x uint16) bool {
				return cb(uint32(x) | hs)
			})
		case *runContainer16:
			shouldContinue = t.iterate(func(x uint16) bool {
				return cb(uint32(x) | hs)
			})
		case *bitmapContainer:
			shouldContinue = t.iterate(func(x uint16) bool {
				return cb(uint32(x) | hs)
			})
		}

		if !shouldContinue {
			break
		}
	}
}

// Iterator creates a new IntPeekable to iterate over the integers contained in the bitmap, in sorted order;
// the iterator becomes invalid if the bitmap is modified (e.g., with Add or Remove).
func (rb *Bitmap) Iterator() IntPeekable {
	return newIntIterator(rb)
}

// ReverseIterator creates a new IntIterable to iterate over the integers contained in the bitmap, in sorted order;
// the iterator becomes invalid if the bitmap is modified (e.g., with Add or Remove).
func (rb *Bitmap) ReverseIterator() IntIterable {
	return newIntReverseIterator(rb)
}

// ManyIterator creates a new ManyIntIterable to iterate over the integers contained in the bitmap, in sorted order;
// the iterator becomes invalid if the bitmap is modified (e.g., with Add or Remove).
func (rb *Bitmap) ManyIterator() ManyIntIterable {
	return newManyIntIterator(rb)
}

// Clone creates a copy of the Bitmap
func (rb *Bitmap) Clone() *Bitmap {
	ptr := new(Bitmap)
	ptr.highlowcontainer = *rb.highlowcontainer.clone()
	return ptr
}

// Minimum get the smallest value stored in this roaring bitmap, assumes that it is not empty
func (rb *Bitmap) Minimum() uint32 {
	return uint32(rb.highlowcontainer.containers[0].minimum()) | (uint32(rb.highlowcontainer.keys[0]) << 16)
}

// Maximum get the largest value stored in this roaring bitmap, assumes that it is not empty
func (rb *Bitmap) Maximum() uint32 {
	lastindex := len(rb.highlowcontainer.containers) - 1
	return uint32(rb.highlowcontainer.containers[lastindex].maximum()) | (uint32(rb.highlowcontainer.keys[lastindex]) << 16)
}

// Contains returns true if the integer is contained in the bitmap
func (rb *Bitmap) Contains(x uint32) bool {
	hb := highbits(x)
	c := rb.highlowcontainer.getContainer(hb)
	return c != nil && c.contains(lowbits(x))
}

// ContainsInt returns true if the integer is contained in the bitmap (this is a convenience method, the parameter is casted to uint32 and Contains is called)
func (rb *Bitmap) ContainsInt(x int) bool {
	return rb.Contains(uint32(x))
}

// Equals returns true if the two bitmaps contain the same integers
func (rb *Bitmap) Equals(o interface{}) bool {
	srb, ok := o.(*Bitmap)
	if ok {
		return srb.highlowcontainer.equals(rb.highlowcontainer)
	}
	return false
}

// AddOffset adds the value 'offset' to each and every value in a bitmap, generating a new bitmap in the process
func AddOffset(x *Bitmap, offset uint32) (answer *Bitmap) {
	return AddOffset64(x, int64(offset))
}

// AddOffset64 adds the value 'offset' to each and every value in a bitmap, generating a new bitmap in the process
// If offset + element is outside of the range [0,2^32), that the element will be dropped
func AddOffset64(x *Bitmap, offset int64) (answer *Bitmap) {
	// we need "offset" to be a long because we want to support values
	// between -0xFFFFFFFF up to +-0xFFFFFFFF
	var containerOffset64 int64

	if offset < 0 {
		containerOffset64 = (offset - (1 << 16) + 1) / (1 << 16)
	} else {
		containerOffset64 = offset >> 16
	}

	if containerOffset64 >= (1<<16) || containerOffset64 <= -(1<<16) {
		return New()
	}

	containerOffset := int32(containerOffset64)
	inOffset := (uint16)(offset - containerOffset64*(1<<16))

	if inOffset == 0 {
		answer = x.Clone()
		for pos := 0; pos < answer.highlowcontainer.size(); pos++ {
			key := int32(answer.highlowcontainer.getKeyAtIndex(pos))
			key += containerOffset

			if key >= 0 && key <= MaxUint16 {
				answer.highlowcontainer.keys[pos] = uint16(key)
			}
		}
	} else {
		answer = New()

		for pos := 0; pos < x.highlowcontainer.size(); pos++ {
			key := int32(x.highlowcontainer.getKeyAtIndex(pos))
			key += containerOffset

			c := x.highlowcontainer.getContainerAtIndex(pos)
			offsetted := c.addOffset(inOffset)

			if offsetted[0].getCardinality() > 0 && (key >= 0 && key <= MaxUint16) {
				curSize := answer.highlowcontainer.size()
				lastkey := int32(0)

				if curSize > 0 {
					lastkey = int32(answer.highlowcontainer.getKeyAtIndex(curSize - 1))
				}

				if curSize > 0 && lastkey == key {
					prev := answer.highlowcontainer.getContainerAtIndex(curSize - 1)
					orrseult := prev.ior(offsetted[0])
					answer.highlowcontainer.setContainerAtIndex(curSize-1, orrseult)
				} else {
					answer.highlowcontainer.appendContainer(uint16(key), offsetted[0], false)
				}
			}

			if offsetted[1].getCardinality() > 0 && ((key+1) >= 0 && (key+1) <= MaxUint16) {
				answer.highlowcontainer.appendContainer(uint16(key+1), offsetted[1], false)
			}
		}
	}

	return answer
}

// Add the integer x to the bitmap
func (rb *Bitmap) Add(x uint32) {
	hb := highbits(x)
	ra := &rb.highlowcontainer
	i := ra.getIndex(hb)
	if i >= 0 {
		var c container
		c = ra.getWritableContainerAtIndex(i).iaddReturnMinimized(lowbits(x))
		rb.highlowcontainer.setContainerAtIndex(i, c)
	} else {
		newac := newArrayContainer()
		rb.highlowcontainer.insertNewKeyValueAt(-i-1, hb, newac.iaddReturnMinimized(lowbits(x)))
	}
}

// add the integer x to the bitmap, return the container and its index
func (rb *Bitmap) addwithptr(x uint32) (int, container) {
	hb := highbits(x)
	ra := &rb.highlowcontainer
	i := ra.getIndex(hb)
	var c container
	if i >= 0 {
		c = ra.getWritableContainerAtIndex(i).iaddReturnMinimized(lowbits(x))
		rb.highlowcontainer.setContainerAtIndex(i, c)
		return i, c
	}
	newac := newArrayContainer()
	c = newac.iaddReturnMinimized(lowbits(x))
	rb.highlowcontainer.insertNewKeyValueAt(-i-1, hb, c)
	return -i - 1, c
}

// CheckedAdd adds the integer x to the bitmap and return true  if it was added (false if the integer was already present)
func (rb *Bitmap) CheckedAdd(x uint32) bool {
	// TODO: add unit tests for this method
	hb := highbits(x)
	i := rb.highlowcontainer.getIndex(hb)
	if i >= 0 {
		C := rb.highlowcontainer.getWritableContainerAtIndex(i)
		oldcard := C.getCardinality()
		C = C.iaddReturnMinimized(lowbits(x))
		rb.highlowcontainer.setContainerAtIndex(i, C)
		return C.getCardinality() > oldcard
	}
	newac := newArrayContainer()
	rb.highlowcontainer.insertNewKeyValueAt(-i-1, hb, newac.iaddReturnMinimized(lowbits(x)))
	return true

}

// AddInt adds the integer x to the bitmap (convenience method: the parameter is casted to uint32 and we call Add)
func (rb *Bitmap) AddInt(x int) {
	rb.Add(uint32(x))
}

// Remove the integer x from the bitmap
func (rb *Bitmap) Remove(x uint32) {
	hb := highbits(x)
	i := rb.highlowcontainer.getIndex(hb)
	if i >= 0 {
		c := rb.highlowcontainer.getWritableContainerAtIndex(i).iremoveReturnMinimized(lowbits(x))
		rb.highlowcontainer.setContainerAtIndex(i, c)
		if rb.highlowcontainer.getContainerAtIndex(i).getCardinality() == 0 {
			rb.highlowcontainer.removeAtIndex(i)
		}
	}
}

// CheckedRemove removes the integer x from the bitmap and return true if the integer was effectively remove (and false if the integer was not present)
func (rb *Bitmap) CheckedRemove(x uint32) bool {
	// TODO: add unit tests for this method
	hb := highbits(x)
	i := rb.highlowcontainer.getIndex(hb)
	if i >= 0 {
		C := rb.highlowcontainer.getWritableContainerAtIndex(i)
		oldcard := C.getCardinality()
		C = C.iremoveReturnMinimized(lowbits(x))
		rb.highlowcontainer.setContainerAtIndex(i, C)
		if rb.highlowcontainer.getContainerAtIndex(i).getCardinality() == 0 {
			rb.highlowcontainer.removeAtIndex(i)
			return true
		}
		return C.getCardinality() < oldcard
	}
	return false

}

// IsEmpty returns true if the Bitmap is empty (it is faster than doing (GetCardinality() == 0))
func (rb *Bitmap) IsEmpty() bool {
	return rb.highlowcontainer.size() == 0
}

// GetCardinality returns the number of integers contained in the bitmap
func (rb *Bitmap) GetCardinality() uint64 {
	size := uint64(0)
	for _, c := range rb.highlowcontainer.containers {
		size += uint64(c.getCardinality())
	}
	return size
}

// Rank returns the number of integers that are smaller or equal to x (Rank(infinity) would be GetCardinality()).
// If you pass the smallest value, you get the value 1. If you pass a value that is smaller than the smallest
// value, you get 0. Note that this function differs in convention from the Select function since it
// return 1 and not 0 on the smallest value.
func (rb *Bitmap) Rank(x uint32) uint64 {
	size := uint64(0)
	for i := 0; i < rb.highlowcontainer.size(); i++ {
		key := rb.highlowcontainer.getKeyAtIndex(i)
		if key > highbits(x) {
			return size
		}
		if key < highbits(x) {
			size += uint64(rb.highlowcontainer.getContainerAtIndex(i).getCardinality())
		} else {
			return size + uint64(rb.highlowcontainer.getContainerAtIndex(i).rank(lowbits(x)))
		}
	}
	return size
}

// Select returns the xth integer in the bitmap. If you pass 0, you get
// the smallest element. Note that this function differs in convention from
// the Rank function which returns 1 on the smallest value.
func (rb *Bitmap) Select(x uint32) (uint32, error) {
	if rb.GetCardinality() <= uint64(x) {
		return 0, fmt.Errorf("can't find %dth integer in a bitmap with only %d items", x, rb.GetCardinality())
	}

	remaining := x
	for i := 0; i < rb.highlowcontainer.size(); i++ {
		c := rb.highlowcontainer.getContainerAtIndex(i)
		if remaining >= uint32(c.getCardinality()) {
			remaining -= uint32(c.getCardinality())
		} else {
			key := rb.highlowcontainer.getKeyAtIndex(i)
			return uint32(key)<<16 + uint32(c.selectInt(uint16(remaining))), nil
		}
	}
	return 0, fmt.Errorf("can't find %dth integer in a bitmap with only %d items", x, rb.GetCardinality())
}

// And computes the intersection between two bitmaps and stores the result in the current bitmap
func (rb *Bitmap) And(x2 *Bitmap) {
	pos1 := 0
	pos2 := 0
	intersectionsize := 0
	length1 := rb.highlowcontainer.size()
	length2 := x2.highlowcontainer.size()

main:
	for {
		if pos1 < length1 && pos2 < length2 {
			s1 := rb.highlowcontainer.getKeyAtIndex(pos1)
			s2 := x2.highlowcontainer.getKeyAtIndex(pos2)
			for {
				if s1 == s2 {
					c1 := rb.highlowcontainer.getWritableContainerAtIndex(pos1)
					c2 := x2.highlowcontainer.getContainerAtIndex(pos2)
					diff := c1.iand(c2)
					if diff.getCardinality() > 0 {
						rb.highlowcontainer.replaceKeyAndContainerAtIndex(intersectionsize, s1, diff, false)
						intersectionsize++
					}
					pos1++
					pos2++
					if (pos1 == length1) || (pos2 == length2) {
						break main
					}
					s1 = rb.highlowcontainer.getKeyAtIndex(pos1)
					s2 = x2.highlowcontainer.getKeyAtIndex(pos2)
				} else if s1 < s2 {
					pos1 = rb.highlowcontainer.advanceUntil(s2, pos1)
					if pos1 == length1 {
						break main
					}
					s1 = rb.highlowcontainer.getKeyAtIndex(pos1)
				} else { //s1 > s2
					pos2 = x2.highlowcontainer.advanceUntil(s1, pos2)
					if pos2 == length2 {
						break main
					}
					s2 = x2.highlowcontainer.getKeyAtIndex(pos2)
				}
			}
		} else {
			break
		}
	}
	rb.highlowcontainer.resize(intersectionsize)
}

// OrCardinality  returns the cardinality of the union between two bitmaps, bitmaps are not modified
func (rb *Bitmap) OrCardinality(x2 *Bitmap) uint64 {
	pos1 := 0
	pos2 := 0
	length1 := rb.highlowcontainer.size()
	length2 := x2.highlowcontainer.size()
	answer := uint64(0)
main:
	for {
		if (pos1 < length1) && (pos2 < length2) {
			s1 := rb.highlowcontainer.getKeyAtIndex(pos1)
			s2 := x2.highlowcontainer.getKeyAtIndex(pos2)

			for {
				if s1 < s2 {
					answer += uint64(rb.highlowcontainer.getContainerAtIndex(pos1).getCardinality())
					pos1++
					if pos1 == length1 {
						break main
					}
					s1 = rb.highlowcontainer.getKeyAtIndex(pos1)
				} else if s1 > s2 {
					answer += uint64(x2.highlowcontainer.getContainerAtIndex(pos2).getCardinality())
					pos2++
					if pos2 == length2 {
						break main
					}
					s2 = x2.highlowcontainer.getKeyAtIndex(pos2)
				} else {
					// TODO: could be faster if we did not have to materialize the container
					answer += uint64(rb.highlowcontainer.getContainerAtIndex(pos1).or(x2.highlowcontainer.getContainerAtIndex(pos2)).getCardinality())
					pos1++
					pos2++
					if (pos1 == length1) || (pos2 == length2) {
						break main
					}
					s1 = rb.highlowcontainer.getKeyAtIndex(pos1)
					s2 = x2.highlowcontainer.getKeyAtIndex(pos2)
				}
			}
		} else {
			break
		}
	}
	for ; pos1 < length1; pos1++ {
		answer += uint64(rb.highlowcontainer.getContainerAtIndex(pos1).getCardinality())
	}
	for ; pos2 < length2; pos2++ {
		answer += uint64(x2.highlowcontainer.getContainerAtIndex(pos2).getCardinality())
	}
	return answer
}

// AndCardinality returns the cardinality of the intersection between two bitmaps, bitmaps are not modified
func (rb *Bitmap) AndCardinality(x2 *Bitmap) uint64 {
	pos1 := 0
	pos2 := 0
	answer := uint64(0)
	length1 := rb.highlowcontainer.size()
	length2 := x2.highlowcontainer.size()

main:
	for {
		if pos1 < length1 && pos2 < length2 {
			s1 := rb.highlowcontainer.getKeyAtIndex(pos1)
			s2 := x2.highlowcontainer.getKeyAtIndex(pos2)
			for {
				if s1 == s2 {
					c1 := rb.highlowcontainer.getContainerAtIndex(pos1)
					c2 := x2.highlowcontainer.getContainerAtIndex(pos2)
					answer += uint64(c1.andCardinality(c2))
					pos1++
					pos2++
					if (pos1 == length1) || (pos2 == length2) {
						break main
					}
					s1 = rb.highlowcontainer.getKeyAtIndex(pos1)
					s2 = x2.highlowcontainer.getKeyAtIndex(pos2)
				} else if s1 < s2 {
					pos1 = rb.highlowcontainer.advanceUntil(s2, pos1)
					if pos1 == length1 {
						break main
					}
					s1 = rb.highlowcontainer.getKeyAtIndex(pos1)
				} else { //s1 > s2
					pos2 = x2.highlowcontainer.advanceUntil(s1, pos2)
					if pos2 == length2 {
						break main
					}
					s2 = x2.highlowcontainer.getKeyAtIndex(pos2)
				}
			}
		} else {
			break
		}
	}
	return answer
}

// Intersects checks whether two bitmap intersects, bitmaps are not modified
func (rb *Bitmap) Intersects(x2 *Bitmap) bool {
	pos1 := 0
	pos2 := 0
	length1 := rb.highlowcontainer.size()
	length2 := x2.highlowcontainer.size()

main:
	for {
		if pos1 < length1 && pos2 < length2 {
			s1 := rb.highlowcontainer.getKeyAtIndex(pos1)
			s2 := x2.highlowcontainer.getKeyAtIndex(pos2)
			for {
				if s1 == s2 {
					c1 := rb.highlowcontainer.getContainerAtIndex(pos1)
					c2 := x2.highlowcontainer.getContainerAtIndex(pos2)
					if c1.intersects(c2) {
						return true
					}
					pos1++
					pos2++
					if (pos1 == length1) || (pos2 == length2) {
						break main
					}
					s1 = rb.highlowcontainer.getKeyAtIndex(pos1)
					s2 = x2.highlowcontainer.getKeyAtIndex(pos2)
				} else if s1 < s2 {
					pos1 = rb.highlowcontainer.advanceUntil(s2, pos1)
					if pos1 == length1 {
						break main
					}
					s1 = rb.highlowcontainer.getKeyAtIndex(pos1)
				} else { //s1 > s2
					pos2 = x2.highlowcontainer.advanceUntil(s1, pos2)
					if pos2 == length2 {
						break main
					}
					s2 = x2.highlowcontainer.getKeyAtIndex(pos2)
				}
			}
		} else {
			break
		}
	}
	return false
}

// Xor computes the symmetric difference between two bitmaps and stores the result in the current bitmap
func (rb *Bitmap) Xor(x2 *Bitmap) {
	pos1 := 0
	pos2 := 0
	length1 := rb.highlowcontainer.size()
	length2 := x2.highlowcontainer.size()
	for {
		if (pos1 < length1) && (pos2 < length2) {
			s1 := rb.highlowcontainer.getKeyAtIndex(pos1)
			s2 := x2.highlowcontainer.getKeyAtIndex(pos2)
			if s1 < s2 {
				pos1 = rb.highlowcontainer.advanceUntil(s2, pos1)
				if pos1 == length1 {
					break
				}
			} else if s1 > s2 {
				c := x2.highlowcontainer.getWritableContainerAtIndex(pos2)
				rb.highlowcontainer.insertNewKeyValueAt(pos1, x2.highlowcontainer.getKeyAtIndex(pos2), c)
				length1++
				pos1++
				pos2++
			} else {
				// TODO: couple be computed in-place for reduced memory usage
				c := rb.highlowcontainer.getContainerAtIndex(pos1).xor(x2.highlowcontainer.getContainerAtIndex(pos2))
				if c.getCardinality() > 0 {
					rb.highlowcontainer.setContainerAtIndex(pos1, c)
					pos1++
				} else {
					rb.highlowcontainer.removeAtIndex(pos1)
					length1--
				}
				pos2++
			}
		} else {
			break
		}
	}
	if pos1 == length1 {
		rb.highlowcontainer.appendCopyMany(x2.highlowcontainer, pos2, length2)
	}
}

// Or computes the union between two bitmaps and stores the result in the current bitmap
func (rb *Bitmap) Or(x2 *Bitmap) {
	pos1 := 0
	pos2 := 0
	length1 := rb.highlowcontainer.size()
	length2 := x2.highlowcontainer.size()
main:
	for (pos1 < length1) && (pos2 < length2) {
		s1 := rb.highlowcontainer.getKeyAtIndex(pos1)
		s2 := x2.highlowcontainer.getKeyAtIndex(pos2)

		for {
			if s1 < s2 {
				pos1++
				if pos1 == length1 {
					break main
				}
				s1 = rb.highlowcontainer.getKeyAtIndex(pos1)
			} else if s1 > s2 {
				rb.highlowcontainer.insertNewKeyValueAt(pos1, s2, x2.highlowcontainer.getContainerAtIndex(pos2).clone())
				pos1++
				length1++
				pos2++
				if pos2 == length2 {
					break main
				}
				s2 = x2.highlowcontainer.getKeyAtIndex(pos2)
			} else {
				rb.highlowcontainer.replaceKeyAndContainerAtIndex(pos1, s1, rb.highlowcontainer.getUnionedWritableContainer(pos1, x2.highlowcontainer.getContainerAtIndex(pos2)), false)
				pos1++
				pos2++
				if (pos1 == length1) || (pos2 == length2) {
					break main
				}
				s1 = rb.highlowcontainer.getKeyAtIndex(pos1)
				s2 = x2.highlowcontainer.getKeyAtIndex(pos2)
			}
		}
	}
	if pos1 == length1 {
		rb.highlowcontainer.appendCopyMany(x2.highlowcontainer, pos2, length2)
	}
}

// AndNot computes the difference between two bitmaps and stores the result in the current bitmap
func (rb *Bitmap) AndNot(x2 *Bitmap) {
	pos1 := 0
	pos2 := 0
	intersectionsize := 0
	length1 := rb.highlowcontainer.size()
	length2 := x2.highlowcontainer.size()

main:
	for {
		if pos1 < length1 && pos2 < length2 {
			s1 := rb.highlowcontainer.getKeyAtIndex(pos1)
			s2 := x2.highlowcontainer.getKeyAtIndex(pos2)
			for {
				if s1 == s2 {
					c1 := rb.highlowcontainer.getWritableContainerAtIndex(pos1)
					c2 := x2.highlowcontainer.getContainerAtIndex(pos2)
					diff := c1.iandNot(c2)
					if diff.getCardinality() > 0 {
						rb.highlowcontainer.replaceKeyAndContainerAtIndex(intersectionsize, s1, diff, false)
						intersectionsize++
					}
					pos1++
					pos2++
					if (pos1 == length1) || (pos2 == length2) {
						break main
					}
					s1 = rb.highlowcontainer.getKeyAtIndex(pos1)
					s2 = x2.highlowcontainer.getKeyAtIndex(pos2)
				} else if s1 < s2 {
					c1 := rb.highlowcontainer.getContainerAtIndex(pos1)
					mustCopyOnWrite := rb.highlowcontainer.needsCopyOnWrite(pos1)
					rb.highlowcontainer.replaceKeyAndContainerAtIndex(intersectionsize, s1, c1, mustCopyOnWrite)
					intersectionsize++
					pos1++
					if pos1 == length1 {
						break main
					}
					s1 = rb.highlowcontainer.getKeyAtIndex(pos1)
				} else { //s1 > s2
					pos2 = x2.highlowcontainer.advanceUntil(s1, pos2)
					if pos2 == length2 {
						break main
					}
					s2 = x2.highlowcontainer.getKeyAtIndex(pos2)
				}
			}
		} else {
			break
		}
	}
	// TODO:implement as a copy
	for pos1 < length1 {
		c1 := rb.highlowcontainer.getContainerAtIndex(pos1)
		s1 := rb.highlowcontainer.getKeyAtIndex(pos1)
		mustCopyOnWrite := rb.highlowcontainer.needsCopyOnWrite(pos1)
		rb.highlowcontainer.replaceKeyAndContainerAtIndex(intersectionsize, s1, c1, mustCopyOnWrite)
		intersectionsize++
		pos1++
	}
	rb.highlowcontainer.resize(intersectionsize)
}

// Or computes the union between two bitmaps and returns the result
func Or(x1, x2 *Bitmap) *Bitmap {
	answer := NewBitmap()
	pos1 := 0
	pos2 := 0
	length1 := x1.highlowcontainer.size()
	length2 := x2.highlowcontainer.size()
main:
	for (pos1 < length1) && (pos2 < length2) {
		s1 := x1.highlowcontainer.getKeyAtIndex(pos1)
		s2 := x2.highlowcontainer.getKeyAtIndex(pos2)

		for {
			if s1 < s2 {
				answer.highlowcontainer.appendCopy(x1.highlowcontainer, pos1)
				pos1++
				if pos1 == length1 {
					break main
				}
				s1 = x1.highlowcontainer.getKeyAtIndex(pos1)
			} else if s1 > s2 {
				answer.highlowcontainer.appendCopy(x2.highlowcontainer, pos2)
				pos2++
				if pos2 == length2 {
					break main
				}
				s2 = x2.highlowcontainer.getKeyAtIndex(pos2)
			} else {

				answer.highlowcontainer.appendContainer(s1, x1.highlowcontainer.getContainerAtIndex(pos1).or(x2.highlowcontainer.getContainerAtIndex(pos2)), false)
				pos1++
				pos2++
				if (pos1 == length1) || (pos2 == length2) {
					break main
				}
				s1 = x1.highlowcontainer.getKeyAtIndex(pos1)
				s2 = x2.highlowcontainer.getKeyAtIndex(pos2)
			}
		}
	}
	if pos1 == length1 {
		answer.highlowcontainer.appendCopyMany(x2.highlowcontainer, pos2, length2)
	} else if pos2 == length2 {
		answer.highlowcontainer.appendCopyMany(x1.highlowcontainer, pos1, length1)
	}
	return answer
}

// And computes the intersection between two bitmaps and returns the result
func And(x1, x2 *Bitmap) *Bitmap {
	answer := NewBitmap()
	pos1 := 0
	pos2 := 0
	length1 := x1.highlowcontainer.size()
	length2 := x2.highlowcontainer.size()
main:
	for pos1 < length1 && pos2 < length2 {
		s1 := x1.highlowcontainer.getKeyAtIndex(pos1)
		s2 := x2.highlowcontainer.getKeyAtIndex(pos2)
		for {
			if s1 == s2 {
				C := x1.highlowcontainer.getContainerAtIndex(pos1)
				C = C.and(x2.highlowcontainer.getContainerAtIndex(pos2))

				if C.getCardinality() > 0 {
					answer.highlowcontainer.appendContainer(s1, C, false)
				}
				pos1++
				pos2++
				if (pos1 == length1) || (pos2 == length2) {
					break main
				}
				s1 = x1.highlowcontainer.getKeyAtIndex(pos1)
				s2 = x2.highlowcontainer.getKeyAtIndex(pos2)
			} else if s1 < s2 {
				pos1 = x1.highlowcontainer.advanceUntil(s2, pos1)
				if pos1 == length1 {
					break main
				}
				s1 = x1.highlowcontainer.getKeyAtIndex(pos1)
			} else { // s1 > s2
				pos2 = x2.highlowcontainer.advanceUntil(s1, pos2)
				if pos2 == length2 {
					break main
				}
				s2 = x2.highlowcontainer.getKeyAtIndex(pos2)
			}
		}
	}
	return answer
}

// Xor computes the symmetric difference between two bitmaps and returns the result
func Xor(x1, x2 *Bitmap) *Bitmap {
	answer := NewBitmap()
	pos1 := 0
	pos2 := 0
	length1 := x1.highlowcontainer.size()
	length2 := x2.highlowcontainer.size()
	for {
		if (pos1 < length1) && (pos2 < length2) {
			s1 := x1.highlowcontainer.getKeyAtIndex(pos1)
			s2 := x2.highlowcontainer.getKeyAtIndex(pos2)
			if s1 < s2 {
				answer.highlowcontainer.appendCopy(x1.highlowcontainer, pos1)
				pos1++
			} else if s1 > s2 {
				answer.highlowcontainer.appendCopy(x2.highlowcontainer, pos2)
				pos2++
			} else {
				c := x1.highlowcontainer.getContainerAtIndex(pos1).xor(x2.highlowcontainer.getContainerAtIndex(pos2))
				if c.getCardinality() > 0 {
					answer.highlowcontainer.appendContainer(s1, c, false)
				}
				pos1++
				pos2++
			}
		} else {
			break
		}
	}
	if pos1 == length1 {
		answer.highlowcontainer.appendCopyMany(x2.highlowcontainer, pos2, length2)
	} else if pos2 == length2 {
		answer.highlowcontainer.appendCopyMany(x1.highlowcontainer, pos1, length1)
	}
	return answer
}

// AndNot computes the difference between two bitmaps and returns the result
func AndNot(x1, x2 *Bitmap) *Bitmap {
	answer := NewBitmap()
	pos1 := 0
	pos2 := 0
	length1 := x1.highlowcontainer.size()
	length2 := x2.highlowcontainer.size()

main:
	for {
		if pos1 < length1 && pos2 < length2 {
			s1 := x1.highlowcontainer.getKeyAtIndex(pos1)
			s2 := x2.highlowcontainer.getKeyAtIndex(pos2)
			for {
				if s1 < s2 {
					answer.highlowcontainer.appendCopy(x1.highlowcontainer, pos1)
					pos1++
					if pos1 == length1 {
						break main
					}
					s1 = x1.highlowcontainer.getKeyAtIndex(pos1)
				} else if s1 == s2 {
					c1 := x1.highlowcontainer.getContainerAtIndex(pos1)
					c2 := x2.highlowcontainer.getContainerAtIndex(pos2)
					diff := c1.andNot(c2)
					if diff.getCardinality() > 0 {
						answer.highlowcontainer.appendContainer(s1, diff, false)
					}
					pos1++
					pos2++
					if (pos1 == length1) || (pos2 == length2) {
						break main
					}
					s1 = x1.highlowcontainer.getKeyAtIndex(pos1)
					s2 = x2.highlowcontainer.getKeyAtIndex(pos2)
				} else { //s1 > s2
					pos2 = x2.highlowcontainer.advanceUntil(s1, pos2)
					if pos2 == length2 {
						break main
					}
					s2 = x2.highlowcontainer.getKeyAtIndex(pos2)
				}
			}
		} else {
			break
		}
	}
	if pos2 == length2 {
		answer.highlowcontainer.appendCopyMany(x1.highlowcontainer, pos1, length1)
	}
	return answer
}

// AddMany add all of the values in dat
func (rb *Bitmap) AddMany(dat []uint32) {
	if len(dat) == 0 {
		return
	}
	prev := dat[0]
	idx, c := rb.addwithptr(prev)
	for _, i := range dat[1:] {
		if highbits(prev) == highbits(i) {
			c = c.iaddReturnMinimized(lowbits(i))
			rb.highlowcontainer.setContainerAtIndex(idx, c)
		} else {
			idx, c = rb.addwithptr(i)
		}
		prev = i
	}
}

// BitmapOf generates a new bitmap filled with the specified integers
func BitmapOf(dat ...uint32) *Bitmap {
	ans := NewBitmap()
	ans.AddMany(dat)
	return ans
}

// Flip negates the bits in the given range (i.e., [rangeStart,rangeEnd)), any integer present in this range and in the bitmap is removed,
// and any integer present in the range and not in the bitmap is added.
// The function uses 64-bit parameters even though a Bitmap stores 32-bit values because it is allowed and meaningful to use [0,uint64(0x100000000)) as a range
// while uint64(0x100000000) cannot be represented as a 32-bit value.
func (rb *Bitmap) Flip(rangeStart, rangeEnd uint64) {

	if rangeEnd > MaxUint32+1 {
		panic("rangeEnd > MaxUint32+1")
	}
	if rangeStart > MaxUint32+1 {
		panic("rangeStart > MaxUint32+1")
	}

	if rangeStart >= rangeEnd {
		return
	}

	hbStart := uint32(highbits(uint32(rangeStart)))
	lbStart := uint32(lowbits(uint32(rangeStart)))
	hbLast := uint32(highbits(uint32(rangeEnd - 1)))
	lbLast := uint32(lowbits(uint32(rangeEnd - 1)))

	var max uint32 = maxLowBit
	for hb := hbStart; hb <= hbLast; hb++ {
		var containerStart uint32
		if hb == hbStart {
			containerStart = uint32(lbStart)
		}
		containerLast := max
		if hb == hbLast {
			containerLast = uint32(lbLast)
		}

		i := rb.highlowcontainer.getIndex(uint16(hb))

		if i >= 0 {
			c := rb.highlowcontainer.getWritableContainerAtIndex(i).inot(int(containerStart), int(containerLast)+1)
			if c.getCardinality() > 0 {
				rb.highlowcontainer.setContainerAtIndex(i, c)
			} else {
				rb.highlowcontainer.removeAtIndex(i)
			}
		} else { // *think* the range of ones must never be
			// empty.
			rb.highlowcontainer.insertNewKeyValueAt(-i-1, uint16(hb), rangeOfOnes(int(containerStart), int(containerLast)))
		}
	}
}

// FlipInt calls Flip after casting the parameters  (convenience method)
func (rb *Bitmap) FlipInt(rangeStart, rangeEnd int) {
	rb.Flip(uint64(rangeStart), uint64(rangeEnd))
}

// AddRange adds the integers in [rangeStart, rangeEnd) to the bitmap.
// The function uses 64-bit parameters even though a Bitmap stores 32-bit values because it is allowed and meaningful to use [0,uint64(0x100000000)) as a range
// while uint64(0x100000000) cannot be represented as a 32-bit value.
func (rb *Bitmap) AddRange(rangeStart, rangeEnd uint64) {
	if rangeStart >= rangeEnd {
		return
	}
	if rangeEnd-1 > MaxUint32 {
		panic("rangeEnd-1 > MaxUint32")
	}
	hbStart := uint32(highbits(uint32(rangeStart)))
	lbStart := uint32(lowbits(uint32(rangeStart)))
	hbLast := uint32(highbits(uint32(rangeEnd - 1)))
	lbLast := uint32(lowbits(uint32(rangeEnd - 1)))

	var max uint32 = maxLowBit
	for hb := hbStart; hb <= hbLast; hb++ {
		containerStart := uint32(0)
		if hb == hbStart {
			containerStart = lbStart
		}
		containerLast := max
		if hb == hbLast {
			containerLast = lbLast
		}

		i := rb.highlowcontainer.getIndex(uint16(hb))

		if i >= 0 {
			c := rb.highlowcontainer.getWritableContainerAtIndex(i).iaddRange(int(containerStart), int(containerLast)+1)
			rb.highlowcontainer.setContainerAtIndex(i, c)
		} else { // *think* the range of ones must never be
			// empty.
			rb.highlowcontainer.insertNewKeyValueAt(-i-1, uint16(hb), rangeOfOnes(int(containerStart), int(containerLast)))
		}
	}
}

// RemoveRange removes the integers in [rangeStart, rangeEnd) from the bitmap.
// The function uses 64-bit parameters even though a Bitmap stores 32-bit values because it is allowed and meaningful to use [0,uint64(0x100000000)) as a range
// while uint64(0x100000000) cannot be represented as a 32-bit value.
func (rb *Bitmap) RemoveRange(rangeStart, rangeEnd uint64) {
	if rangeStart >= rangeEnd {
		return
	}
	if rangeEnd-1 > MaxUint32 {
		// logically, we should assume that the user wants to
		// remove all values from rangeStart to infinity
		// see https://github.com/RoaringBitmap/roaring/issues/141
		rangeEnd = uint64(0x100000000)
	}
	hbStart := uint32(highbits(uint32(rangeStart)))
	lbStart := uint32(lowbits(uint32(rangeStart)))
	hbLast := uint32(highbits(uint32(rangeEnd - 1)))
	lbLast := uint32(lowbits(uint32(rangeEnd - 1)))

	var max uint32 = maxLowBit

	if hbStart == hbLast {
		i := rb.highlowcontainer.getIndex(uint16(hbStart))
		if i < 0 {
			return
		}
		c := rb.highlowcontainer.getWritableContainerAtIndex(i).iremoveRange(int(lbStart), int(lbLast+1))
		if c.getCardinality() > 0 {
			rb.highlowcontainer.setContainerAtIndex(i, c)
		} else {
			rb.highlowcontainer.removeAtIndex(i)
		}
		return
	}
	ifirst := rb.highlowcontainer.getIndex(uint16(hbStart))
	ilast := rb.highlowcontainer.getIndex(uint16(hbLast))

	if ifirst >= 0 {
		if lbStart != 0 {
			c := rb.highlowcontainer.getWritableContainerAtIndex(ifirst).iremoveRange(int(lbStart), int(max+1))
			if c.getCardinality() > 0 {
				rb.highlowcontainer.setContainerAtIndex(ifirst, c)
				ifirst++
			}
		}
	} else {
		ifirst = -ifirst - 1
	}
	if ilast >= 0 {
		if lbLast != max {
			c := rb.highlowcontainer.getWritableContainerAtIndex(ilast).iremoveRange(int(0), int(lbLast+1))
			if c.getCardinality() > 0 {
				rb.highlowcontainer.setContainerAtIndex(ilast, c)
			} else {
				ilast++
			}
		} else {
			ilast++
		}
	} else {
		ilast = -ilast - 1
	}
	rb.highlowcontainer.removeIndexRange(ifirst, ilast)
}

// Flip negates the bits in the given range  (i.e., [rangeStart,rangeEnd)), any integer present in this range and in the bitmap is removed,
// and any integer present in the range and not in the bitmap is added, a new bitmap is returned leaving
// the current bitmap unchanged.
// The function uses 64-bit parameters even though a Bitmap stores 32-bit values because it is allowed and meaningful to use [0,uint64(0x100000000)) as a range
// while uint64(0x100000000) cannot be represented as a 32-bit value.
func Flip(bm *Bitmap, rangeStart, rangeEnd uint64) *Bitmap {
	if rangeStart >= rangeEnd {
		return bm.Clone()
	}

	if rangeStart > MaxUint32 {
		panic("rangeStart > MaxUint32")
	}
	if rangeEnd-1 > MaxUint32 {
		panic("rangeEnd-1 > MaxUint32")
	}

	answer := NewBitmap()
	hbStart := uint32(highbits(uint32(rangeStart)))
	lbStart := uint32(lowbits(uint32(rangeStart)))
	hbLast := uint32(highbits(uint32(rangeEnd - 1)))
	lbLast := uint32(lowbits(uint32(rangeEnd - 1)))

	// copy the containers before the active area
	answer.highlowcontainer.appendCopiesUntil(bm.highlowcontainer, uint16(hbStart))

	var max uint32 = maxLowBit
	for hb := hbStart; hb <= hbLast; hb++ {
		var containerStart uint32
		if hb == hbStart {
			containerStart = uint32(lbStart)
		}
		containerLast := max
		if hb == hbLast {
			containerLast = uint32(lbLast)
		}

		i := bm.highlowcontainer.getIndex(uint16(hb))
		j := answer.highlowcontainer.getIndex(uint16(hb))

		if i >= 0 {
			c := bm.highlowcontainer.getContainerAtIndex(i).not(int(containerStart), int(containerLast)+1)
			if c.getCardinality() > 0 {
				answer.highlowcontainer.insertNewKeyValueAt(-j-1, uint16(hb), c)
			}

		} else { // *think* the range of ones must never be
			// empty.
			answer.highlowcontainer.insertNewKeyValueAt(-j-1, uint16(hb),
				rangeOfOnes(int(containerStart), int(containerLast)))
		}
	}
	// copy the containers after the active area.
	answer.highlowcontainer.appendCopiesAfter(bm.highlowcontainer, uint16(hbLast))

	return answer
}

// SetCopyOnWrite sets this bitmap to use copy-on-write so that copies are fast and memory conscious
// if the parameter is true, otherwise we leave the default where hard copies are made
// (copy-on-write requires extra care in a threaded context).
// Calling SetCopyOnWrite(true) on a bitmap created with FromBuffer is unsafe.
func (rb *Bitmap) SetCopyOnWrite(val bool) {
	rb.highlowcontainer.copyOnWrite = val
}

// GetCopyOnWrite gets this bitmap's copy-on-write property
func (rb *Bitmap) GetCopyOnWrite() (val bool) {
	return rb.highlowcontainer.copyOnWrite
}

// CloneCopyOnWriteContainers clones all containers which have
// needCopyOnWrite set to true.
// This can be used to make sure it is safe to munmap a []byte
// that the roaring array may still have a reference to, after
// calling FromBuffer.
// More generally this function is useful if you call FromBuffer
// to construct a bitmap with a backing array buf
// and then later discard the buf array. Note that you should call
// CloneCopyOnWriteContainers on all bitmaps that were derived
// from the 'FromBuffer' bitmap since they map have dependencies
// on the buf array as well.
func (rb *Bitmap) CloneCopyOnWriteContainers() {
	rb.highlowcontainer.cloneCopyOnWriteContainers()
}

// FlipInt calls Flip after casting the parameters (convenience method)
func FlipInt(bm *Bitmap, rangeStart, rangeEnd int) *Bitmap {
	return Flip(bm, uint64(rangeStart), uint64(rangeEnd))
}

// Statistics provides details on the container types in use.
type Statistics struct {
	Cardinality uint64
	Containers  uint64

	ArrayContainers      uint64
	ArrayContainerBytes  uint64
	ArrayContainerValues uint64

	BitmapContainers      uint64
	BitmapContainerBytes  uint64
	BitmapContainerValues uint64

	RunContainers      uint64
	RunContainerBytes  uint64
	RunContainerValues uint64
}

// Stats returns details on container type usage in a Statistics struct.
func (rb *Bitmap) Stats() Statistics {
	stats := Statistics{}
	stats.Containers = uint64(len(rb.highlowcontainer.containers))
	for _, c := range rb.highlowcontainer.containers {
		stats.Cardinality += uint64(c.getCardinality())

		switch c.(type) {
		case *arrayContainer:
			stats.ArrayContainers++
			stats.ArrayContainerBytes += uint64(c.getSizeInBytes())
			stats.ArrayContainerValues += uint64(c.getCardinality())
		case *bitmapContainer:
			stats.BitmapContainers++
			stats.BitmapContainerBytes += uint64(c.getSizeInBytes())
			stats.BitmapContainerValues += uint64(c.getCardinality())
		case *runContainer16:
			stats.RunContainers++
			stats.RunContainerBytes += uint64(c.getSizeInBytes())
			stats.RunContainerValues += uint64(c.getCardinality())
		}
	}
	return stats
}<|MERGE_RESOLUTION|>--- conflicted
+++ resolved
@@ -57,24 +57,15 @@
 // The format is compatible with other RoaringBitmap
 // implementations (Java, C) and is documented here:
 // https://github.com/RoaringBitmap/RoaringFormatSpec
-<<<<<<< HEAD
 // Since io.Reader is regarded as a stream and cannot be read twice.
 // So add cookieHeader to accept the 4-byte data that has been read in roaring64.ReadFrom.
 // It is not necessary to pass cookieHeader when call roaring.ReadFrom to read the roaring32 data directly.
 func (rb *Bitmap) ReadFrom(reader io.Reader, cookieHeader ...byte) (p int64, err error) {
-	stream := byteInputAdapterPool.Get().(*byteInputAdapter)
-	stream.reset(reader)
-
-	p, err = rb.highlowcontainer.readFrom(stream, cookieHeader...)
-	byteInputAdapterPool.Put(stream)
-=======
-func (rb *Bitmap) ReadFrom(reader io.Reader) (p int64, err error) {
 	stream := internal.ByteInputAdapterPool.Get().(*internal.ByteInputAdapter)
 	stream.Reset(reader)
 
-	p, err = rb.highlowcontainer.readFrom(stream)
+	p, err = rb.highlowcontainer.readFrom(stream, cookieHeader...)
 	internal.ByteInputAdapterPool.Put(stream)
->>>>>>> 6ec715d6
 
 	return
 }
