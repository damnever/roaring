--- conflicted
+++ resolved
@@ -5,13 +5,7 @@
 	"encoding/binary"
 	"fmt"
 	"io"
-<<<<<<< HEAD
-
 	"github.com/RoaringBitmap/roaring/internal"
-	snappy "github.com/glycerine/go-unsnap-stream"
-	"github.com/tinylib/msgp/msgp"
-=======
->>>>>>> dde482a3
 )
 
 type container interface {
